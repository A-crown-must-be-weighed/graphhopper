package com.graphhopper.util;

import gnu.trove.list.array.TDoubleArrayList;
import gnu.trove.list.array.TLongArrayList;
import java.util.List;

public class Instruction
{
    private static DistanceCalc distanceCalc = new DistanceCalcEarth();
    public static final int TURN_SHARP_LEFT = -3;
    public static final int TURN_LEFT = -2;
    public static final int TURN_SLIGHT_LEFT = -1;
    public static final int CONTINUE_ON_STREET = 0;
    public static final int TURN_SLIGHT_RIGHT = 1;
    public static final int TURN_RIGHT = 2;
    public static final int TURN_SHARP_RIGHT = 3;
    public static final int FINISH = 4;
    private final int indication;
    private final String name;
    private final double distance;
    private final long millis;
    private final PointList points;
    private int pavementType;
    private int waytype;
    
    /**
     * The points, distances and times have exactly the same count. The last point of this
     * instruction is not duplicated here and should be in the next one. The first distance and time
     * entries are measured between the first point and the second one etc.
     */
<<<<<<< HEAD
    public Instruction( int indication, String name, double distance, long millis, PointList pl )
=======
    public Instruction( int indication, String name, int waytype, int pavementType, TDoubleArrayList distances, TLongArrayList times, PointList pl )
>>>>>>> d3c753e8
    {
        this.indication = indication;
        this.name = name;
        this.distance = distance;
        if (Double.isNaN(distance))
            throw new IllegalStateException("distance of Instruction cannot be empty! " + toString());
        this.millis = millis;
        this.points = pl;
<<<<<<< HEAD
=======

        if (distances.isEmpty())
            throw new IllegalStateException("Distances cannot be empty");

        if (times.size() != distances.size())
            throw new IllegalStateException("Distances and times must have same size");

        if (times.size() != points.size())
            throw new IllegalStateException("Points and times must have same size");
        this.waytype=waytype;
        this.pavementType=pavementType;
    }
    
    public int getPavement()
    {
        return pavementType;
>>>>>>> d3c753e8
    }

    public int getWayType()
    {
        return waytype;
    }
   
    public int getIndication()
    {
        return indication;
    }

    /**
     * The instruction for the person/driver to execute.
     */
    public String getName()
    {
        return name;
    }

    /**
     * Distance in meter until no new instruction
     */
    public double getDistance()
    {
        return distance;
    }

    /**
     * Time in millis until no new instruction
     */
    public long getMillis()
    {
        return millis;
    }

    /**
     * Latitude of the location where this instruction should take place.
     */
    double getFirstLat()
    {
        return points.getLatitude(0);
    }

    /**
     * Longitude of the location where this instruction should take place.
     */
    double getFirstLon()
    {
        return points.getLongitude(0);
    }

    double getLastLat()
    {
        return points.getLatitude(points.size() - 1);
    }

    double getLastLon()
    {
        return points.getLongitude(points.size() - 1);
    }

    /**
     * This method returns a list of gpx entries where the time (in millis) is relative to the first
     * which is 0. It does NOT contain the last point which is the first of the next instruction.
     * <p>
     * @return the time offset to add for the next instruction
     */
    public long fillGPXList( List<GPXEntry> list, long time, double prevFactor, double prevLat, double prevLon )
    {
        int len = points.size();
        for (int i = 0; i < len; i++)
        {
            double lat = points.getLatitude(i);
            double lon = points.getLongitude(i);
            if (!Double.isNaN(prevLat)) {
                // Here we assume that the same speed is used until the next instruction.
                // If we would calculate all the distances (and times) up front there
                // would be a problem where the air-line distance is not the distance returned from the edge
                // e.g. in the case if we include elevation data                
                time += distanceCalc.calcDist(prevLat, prevLon, lat, lon) / prevFactor;
            }
            list.add(new GPXEntry(lat, lon, time));
            prevFactor = distance / millis;
            prevLat = lat;
            prevLon = lon;
        }
        return time;
    }

    @Override
    public String toString()
    {
        StringBuilder sb = new StringBuilder();
        sb.append('(');
        sb.append(indication);
        sb.append(',');
        sb.append(name);
        sb.append(',');
        sb.append(distance);
        sb.append(',');
        sb.append(millis);
        sb.append(')');
        return sb.toString();
    }
}


     
 <|MERGE_RESOLUTION|>--- conflicted
+++ resolved
@@ -1,12 +1,27 @@
+/*
+ *  Licensed to GraphHopper and Peter Karich under one or more contributor
+ *  license agreements. See the NOTICE file distributed with this work for 
+ *  additional information regarding copyright ownership.
+ * 
+ *  GraphHopper licenses this file to you under the Apache License, 
+ *  Version 2.0 (the "License"); you may not use this file except in 
+ *  compliance with the License. You may obtain a copy of the License at
+ * 
+ *       http://www.apache.org/licenses/LICENSE-2.0
+ * 
+ *  Unless required by applicable law or agreed to in writing, software
+ *  distributed under the License is distributed on an "AS IS" BASIS,
+ *  WITHOUT WARRANTIES OR CONDITIONS OF ANY KIND, either express or implied.
+ *  See the License for the specific language governing permissions and
+ *  limitations under the License.
+ */
 package com.graphhopper.util;
 
-import gnu.trove.list.array.TDoubleArrayList;
-import gnu.trove.list.array.TLongArrayList;
 import java.util.List;
 
 public class Instruction
 {
-    private static DistanceCalc distanceCalc = new DistanceCalcEarth();
+    private static final DistanceCalc distanceCalc = new DistanceCalcEarth();
     public static final int TURN_SHARP_LEFT = -3;
     public static final int TURN_LEFT = -2;
     public static final int TURN_SLIGHT_LEFT = -1;
@@ -22,17 +37,14 @@
     private final PointList points;
     private int pavementType;
     private int waytype;
-    
+
     /**
      * The points, distances and times have exactly the same count. The last point of this
      * instruction is not duplicated here and should be in the next one. The first distance and time
      * entries are measured between the first point and the second one etc.
      */
-<<<<<<< HEAD
-    public Instruction( int indication, String name, double distance, long millis, PointList pl )
-=======
-    public Instruction( int indication, String name, int waytype, int pavementType, TDoubleArrayList distances, TLongArrayList times, PointList pl )
->>>>>>> d3c753e8
+    public Instruction( int indication, String name, int waytype, int pavementType,
+            double distance, long millis, PointList pl )
     {
         this.indication = indication;
         this.name = name;
@@ -41,32 +53,20 @@
             throw new IllegalStateException("distance of Instruction cannot be empty! " + toString());
         this.millis = millis;
         this.points = pl;
-<<<<<<< HEAD
-=======
+        this.waytype = waytype;
+        this.pavementType = pavementType;
+    }
 
-        if (distances.isEmpty())
-            throw new IllegalStateException("Distances cannot be empty");
-
-        if (times.size() != distances.size())
-            throw new IllegalStateException("Distances and times must have same size");
-
-        if (times.size() != points.size())
-            throw new IllegalStateException("Points and times must have same size");
-        this.waytype=waytype;
-        this.pavementType=pavementType;
-    }
-    
     public int getPavement()
     {
         return pavementType;
->>>>>>> d3c753e8
     }
 
     public int getWayType()
     {
         return waytype;
     }
-   
+
     public int getIndication()
     {
         return indication;
@@ -135,7 +135,8 @@
         {
             double lat = points.getLatitude(i);
             double lon = points.getLongitude(i);
-            if (!Double.isNaN(prevLat)) {
+            if (!Double.isNaN(prevLat))
+            {
                 // Here we assume that the same speed is used until the next instruction.
                 // If we would calculate all the distances (and times) up front there
                 // would be a problem where the air-line distance is not the distance returned from the edge
@@ -165,8 +166,4 @@
         sb.append(')');
         return sb.toString();
     }
-}
-
-
-     
- +}