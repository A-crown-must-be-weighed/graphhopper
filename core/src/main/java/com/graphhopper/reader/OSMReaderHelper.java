--- conflicted
+++ resolved
@@ -27,6 +27,9 @@
 import gnu.trove.list.TLongList;
 
 import gnu.trove.list.array.TLongArrayList;
+import java.util.ArrayList;
+import java.util.Collection;
+import java.util.List;
 import org.slf4j.Logger;
 import org.slf4j.LoggerFactory;
 
@@ -116,59 +119,6 @@
         return true;
     }
 
-<<<<<<< HEAD
-    int addEdge( int fromIndex, int toIndex, PointList pointList, int flags )
-    {
-=======
-    public abstract boolean addNode(long osmId, double lat, double lon);
-
-    public abstract void addEdge(TLongList nodes, int flags, String name);
-
-    int addEdge(int fromIndex, int toIndex, PointList pointList, int flags, String name) {
->>>>>>> f3e88cb8
-        if (fromIndex < 0 || toIndex < 0)
-        {
-            throw new AssertionError("to or from index is invalid for this edge "
-                    + fromIndex + "->" + toIndex + ", points:" + pointList);
-        }
-
-        double towerNodeDistance = 0;
-        double prevLat = pointList.getLatitude(0);
-        double prevLon = pointList.getLongitude(0);
-        double lat;
-        double lon;
-        PointList pillarNodes = new PointList(pointList.getSize() - 2);
-        int nodes = pointList.getSize();
-        for (int i = 1; i < nodes; i++)
-        {
-            lat = pointList.getLatitude(i);
-            lon = pointList.getLongitude(i);
-            towerNodeDistance += distCalc.calcDist(prevLat, prevLon, lat, lon);
-            prevLat = lat;
-            prevLon = lon;
-            if (nodes > 2 && i < nodes - 1)
-            {
-                pillarNodes.add(lat, lon);
-            }
-        }
-        if (towerNodeDistance == 0)
-        {
-            // As investigation shows often two paths should have crossed via one identical point 
-            // but end up in two very close points.
-            zeroCounter++;
-            towerNodeDistance = 0.0001;
-        }
-
-        EdgeIterator iter = g.edge(fromIndex, toIndex, towerNodeDistance, flags);
-        iter.name(name);
-        if (nodes > 2)
-        {
-            dpAlgo.simplify(pillarNodes);
-            iter.setWayGeometry(pillarNodes);
-        }
-        return nodes;
-    }
-
     String getInfo()
     {
         return "Found " + zeroCounter + " zero distances.";
@@ -205,11 +155,13 @@
         return osmNodeIdToIndexMap.getSize();
     }
 
-<<<<<<< HEAD
-    public int addEdge( TLongList osmNodeIds, int flags )
+    /**
+     * This method creates from an OSM way (via the osm ids) one or more edges in the graph.
+     */
+    public Collection<EdgeIterator> addOSMWay( TLongList osmNodeIds, int flags )
     {
         PointList pointList = new PointList(osmNodeIds.size());
-        int successfullyAdded = 0;
+        List<EdgeIterator> newEdges = new ArrayList<EdgeIterator>(5);
         int firstNode = -1;
         int lastIndex = osmNodeIds.size() - 1;
         int lastInBoundsPillarNode = -1;
@@ -242,7 +194,7 @@
                         if (pointList.getSize() > 1 && firstNode >= 0)
                         {
                             // TOWER node
-                            successfullyAdded += addEdge(firstNode, tmpNode, pointList, flags);
+                            newEdges.add(addEdge(firstNode, tmpNode, pointList, flags));
                             pointList.clear();
                             pointList.add(g.getLatitude(tmpNode), g.getLongitude(tmpNode));
                         }
@@ -251,15 +203,6 @@
                     }
                     continue;
                 }
-=======
-    public void processWay(XMLStreamReader sReader) throws XMLStreamException {
-        boolean valid = parseWay(sReader);
-        if (valid) {
-            int flags = acceptWay.toFlags(outProperties);
-            addEdge(wayNodes, flags, (String) outProperties.get("wayName"));
-        }
-    }
->>>>>>> f3e88cb8
 
                 if (tmpNode <= -TOWER_NODE && tmpNode >= TOWER_NODE)
                 {
@@ -285,7 +228,7 @@
                     pointList.add(g.getLatitude(tmpNode), g.getLongitude(tmpNode));
                     if (firstNode >= 0)
                     {
-                        successfullyAdded += addEdge(firstNode, tmpNode, pointList, flags);
+                        newEdges.add(addEdge(firstNode, tmpNode, pointList, flags));
                         pointList.clear();
                         pointList.add(g.getLatitude(tmpNode), g.getLongitude(tmpNode));
                     }
@@ -296,7 +239,51 @@
         {
             logger.error("Couldn't properly add edge with osm ids:" + osmNodeIds, ex);
         }
-        return successfullyAdded;
+        return newEdges;
+    }
+
+    EdgeIterator addEdge( int fromIndex, int toIndex, PointList pointList, int flags )
+    {
+        if (fromIndex < 0 || toIndex < 0)
+        {
+            throw new AssertionError("to or from index is invalid for this edge "
+                    + fromIndex + "->" + toIndex + ", points:" + pointList);
+        }
+
+        double towerNodeDistance = 0;
+        double prevLat = pointList.getLatitude(0);
+        double prevLon = pointList.getLongitude(0);
+        double lat;
+        double lon;
+        PointList pillarNodes = new PointList(pointList.getSize() - 2);
+        int nodes = pointList.getSize();
+        for (int i = 1; i < nodes; i++)
+        {
+            lat = pointList.getLatitude(i);
+            lon = pointList.getLongitude(i);
+            towerNodeDistance += distCalc.calcDist(prevLat, prevLon, lat, lon);
+            prevLat = lat;
+            prevLon = lon;
+            if (nodes > 2 && i < nodes - 1)
+            {
+                pillarNodes.add(lat, lon);
+            }
+        }
+        if (towerNodeDistance == 0)
+        {
+            // As investigation shows often two paths should have crossed via one identical point 
+            // but end up in two very close points.
+            zeroCounter++;
+            towerNodeDistance = 0.0001;
+        }
+
+        EdgeIterator iter = g.edge(fromIndex, toIndex, towerNodeDistance, flags);        
+        if (nodes > 2)
+        {
+            dpAlgo.simplify(pillarNodes);
+            iter.setWayGeometry(pillarNodes);
+        }
+        return iter;
     }
 
     /**
@@ -399,15 +386,14 @@
     /**
      * Add a zero length edge with reduced routing options to the graph.
      */
-    public void addBarrierEdge( long fromId, long toId, int flags, int barrierFlags )
-    {
-
+    public Collection<EdgeIterator> addBarrierEdge( long fromId, long toId, int flags, int barrierFlags )
+    {
         // clear barred directions from routing flags
         flags &= ~barrierFlags;
         // add edge
         barrierNodeIDs.clear();
         barrierNodeIDs.add(fromId);
         barrierNodeIDs.add(toId);
-        addEdge(barrierNodeIDs, flags);
+        return addOSMWay(barrierNodeIDs, flags);
     }
 }