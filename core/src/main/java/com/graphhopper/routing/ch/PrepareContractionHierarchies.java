--- conflicted
+++ resolved
@@ -67,31 +67,19 @@
     private final StopWatch lazyUpdateSW = new StopWatch();
     private final StopWatch neighborUpdateSW = new StopWatch();
     private final StopWatch contractionSW = new StopWatch();
-<<<<<<< HEAD
     NodeContractor nodeContractor;
     private CHEdgeExplorer vehicleAllExplorer;
     private CHEdgeExplorer vehicleAllTmpExplorer;
     int maxLevel;
-=======
-    private NodeContractor nodeContractor;
-    private CHEdgeExplorer vehicleAllExplorer;
-    private CHEdgeExplorer vehicleAllTmpExplorer;
-    private int maxLevel;
->>>>>>> 18356229
     // nodes with highest priority come last
     private GHTreeMapComposed sortedNodes;
     private float oldPriorities[];
     private int periodicUpdatesPercentage = 20;
     private int lastNodesLazyUpdatePercentage = 10;
     private int neighborUpdatePercentage = 20;
-<<<<<<< HEAD
     double nodesContractedPercentage = 100;
     double logMessagesPercentage = 20;
     private final Config config;
-=======
-    private double nodesContractedPercentage = 100;
-    private double logMessagesPercentage = 20;
->>>>>>> 18356229
     private int initSize;
     private int checkCounter;
 
@@ -206,8 +194,7 @@
         contractNodes();
     }
 
-    @Override
-    public RoutingAlgorithm createAlgo(Graph graph, AlgorithmOptions opts) {
+    private void initFromGraph() {
         AbstractBidirAlgo algo = doCreateAlgo(graph, opts);
         algo.setEdgeFilter(new LevelEdgeFilter(prepareGraph));
         algo.setMaxVisitedNodes(opts.getMaxVisitedNodes());
@@ -215,7 +202,6 @@
     }
 
     private AbstractBidirAlgo doCreateAlgo(Graph graph, AlgorithmOptions opts) {
-<<<<<<< HEAD
         if (traversalMode.isEdgeBased()) {
             return createAlgoEdgeBased(graph, opts);
         } else {
@@ -224,7 +210,6 @@
     }
 
     private AbstractBidirAlgo createAlgoEdgeBased(Graph graph, AlgorithmOptions opts) {
-        if (ASTAR_BI.equals(opts.getAlgorithm())) {
             return new AStarBidirectionEdgeCHNoSOD(graph, createTurnWeightingForEdgeBased(graph))
                     .setApproximation(RoutingAlgorithmFactorySimple.getApproximation(ASTAR_BI, opts, graph.getNodeAccess()));
         } else if (DIJKSTRA_BI.equals(opts.getAlgorithm())) {
@@ -243,37 +228,17 @@
                 return new DijkstraBidirectionCH(graph, prepareWeighting);
             } else {
                 return new DijkstraBidirectionCHNoSOD(graph, prepareWeighting);
-=======
-        if (ASTAR_BI.equals(opts.getAlgorithm())) {
-            return new AStarBidirectionCH(graph, prepareWeighting, traversalMode)
-                    .setApproximation(RoutingAlgorithmFactorySimple.getApproximation(ASTAR_BI, opts, graph.getNodeAccess()));
-        } else if (DIJKSTRA_BI.equals(opts.getAlgorithm())) {
-            if (opts.getHints().getBool("stall_on_demand", true)) {
-                return new DijkstraBidirectionCH(graph, prepareWeighting, traversalMode);
-            } else {
-                return new DijkstraBidirectionCHNoSOD(graph, prepareWeighting, traversalMode);
->>>>>>> 18356229
             }
         } else {
             throw new IllegalArgumentException("Algorithm " + opts.getAlgorithm() + " not supported for node-based Contraction Hierarchies. Try with ch.disable=true");
         }
-<<<<<<< HEAD
     }
 
     public boolean isEdgeBased() {
         return traversalMode.isEdgeBased();
-=======
->>>>>>> 18356229
-    }
-
-    private void initFromGraph() {
         ghStorage.freeze();
         FlagEncoder prepareFlagEncoder = prepareWeighting.getFlagEncoder();
-<<<<<<< HEAD
-        final EdgeFilter allFilter = new DefaultEdgeFilter(prepareFlagEncoder, true, true);
-=======
         final EdgeFilter allFilter = DefaultEdgeFilter.allEdges(prepareFlagEncoder);
->>>>>>> 18356229
         maxLevel = prepareGraph.getNodes();
         vehicleAllExplorer = prepareGraph.createEdgeExplorer(allFilter);
         vehicleAllTmpExplorer = prepareGraph.createEdgeExplorer(allFilter);
@@ -285,11 +250,7 @@
         //   but we need the additional oldPriorities array to keep the old value which is necessary for the update method
         sortedNodes = new GHTreeMapComposed();
         oldPriorities = new float[prepareGraph.getNodes()];
-<<<<<<< HEAD
         nodeContractor = createNodeContractor(ghStorage, traversalMode);
-=======
-        nodeContractor = new NodeBasedNodeContractor(dir, ghStorage, prepareGraph, weighting);
->>>>>>> 18356229
         nodeContractor.initFromGraph();
     }
 
@@ -410,7 +371,6 @@
                 if (prepareGraph.getLevel(nn) != maxLevel)
                     continue;
 
-<<<<<<< HEAD
                 if (neighborUpdate && !updatedNeighors.contains(nn) && rand.nextInt(100) < neighborUpdatePercentage) {
                     neighborUpdateSW.start();
                     float oldPrio = oldPriorities[nn];
@@ -419,15 +379,6 @@
                         sortedNodes.update(nn, oldPrio, priority);
                         updatedNeighors.add(nn);
                     }
-=======
-                if (neighborUpdate && rand.nextInt(100) < neighborUpdatePercentage) {
-                    neighborUpdateSW.start();
-                    float oldPrio = oldPriorities[nn];
-                    float priority = oldPriorities[nn] = calculatePriority(nn);
-                    if (priority != oldPrio)
-                        sortedNodes.update(nn, oldPrio, priority);
-
->>>>>>> 18356229
                     neighborUpdateSW.stop();
                 }
 
@@ -436,7 +387,6 @@
                 prepareGraph.disconnect(vehicleAllTmpExplorer, iter);
             }
         }
-<<<<<<< HEAD
 // print the contraction order to file to reuse it later (added for analysis, remove before merge)
 //        try {
 //            FileOutputStream fos = new FileOutputStream("contraction-order.dat");
@@ -447,8 +397,6 @@
 //        } catch (IOException e) {
 //            e.printStackTrace();
 //        }
-=======
->>>>>>> 18356229
 
         logStats(updateCounter);
 
@@ -499,7 +447,6 @@
         return String.format(Locale.ROOT,
                 "t(total): %6.2f,  t(period): %6.2f, t(lazy): %6.2f, t(neighbor): %6.2f, t(contr): %6.2f, t(other) : %6.2f, t(dijk): %6.2f",
                 totalTime, periodicUpdateTime, lazyUpdateTime, neighborUpdateTime, contractionTime, otherTime, dijkstraTime);
-<<<<<<< HEAD
     }
 
     private float calculatePriority(int node) {
@@ -519,12 +466,6 @@
         } else {
             return new NodeBasedNodeContractor(dir, ghStorage, prepareGraph, weighting);
         }
-=======
-    }
-
-    private float calculatePriority(int node) {
-        return nodeContractor.calculatePriority(node);
->>>>>>> 18356229
     }
 
     private TurnWeighting createTurnWeightingForEdgeBased(Graph graph) {
