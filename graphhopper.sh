#!/bin/bash

GH_CLASS=com.graphhopper.GraphHopper
GH_HOME=$(dirname $0)
JAVA=$JAVA_HOME/bin/java
if [ "x$JAVA_HOME" = "x" ]; then
 JAVA=java
fi

vers=`$JAVA -version 2>&1 | grep "java version" | awk '{print $3}' | tr -d \"`
bit64=`$JAVA -version 2>&1 | grep "64-Bit"`
if [ "x$bit64" != "x" ]; then
  vers="$vers (64bit)"
fi
echo "## using java $vers from $JAVA_HOME"

CONFIG=config.properties
if [ ! -f "config.properties" ]; then
  cp config-example.properties $CONFIG
fi

ACTION=$1
FILE=$2

USAGE="./graphhopper.sh import|ui|test|measurement|miniui <your-osm-file>"
if [ "x$ACTION" = "x" ]; then
 echo -e "## action $ACTION not found. try \n$USAGE"
fi

function ensureOsmXml { 
  if [ "x$OSM_FILE" = "x" ]; then
    # skip
    return
  elif [ ! -s "$OSM_FILE" ]; then
    echo "File not found '$OSM_FILE'. Press ENTER to get it from: $LINK"
    echo "Press CTRL+C if you do not have enough disc space or you don't want to download several MB."
    read -e
      
    echo "## now downloading OSM file from $LINK and extracting to $OSM_FILE"
    
    if [ ${OSM_FILE: -4} == ".pbf" ]; then
       wget -S -nv -O $OSM_FILE $LINK
    elif [ ${OSM_FILE: -4} == ".ghz" ]; then
       wget -S -nv -O $OSM_FILE $LINK
       unzip $FILE -d $NAME-gh             
    else    
       # make sure aborting download does not result in loading corrupt osm file
       TMP_OSM=temp.osm
       wget -S -nv -O - $LINK | bzip2 -d > $TMP_OSM
       mv $TMP_OSM $OSM_FILE
    fi
  
    if [[ ! -s "$OSM_FILE" ]]; then
      echo "ERROR couldn't download or extract OSM file $OSM_FILE ... exiting"
      exit
    fi
  else
    echo "## using existing osm file $OSM_FILE"
  fi
}

function ensureMaven {
  # maven home existent?
  if [ "x$MAVEN_HOME" = "x" ]; then
    # not existent but probably is maven in the path?
    MAVEN_HOME=`mvn -v | grep "Maven home" | cut -d' ' -f3`
    if [ "x$MAVEN_HOME" = "x" ]; then
      # try to detect previous downloaded version
      MAVEN_HOME="$GH_HOME/maven"
      if [ ! -f "$MAVEN_HOME/bin/mvn" ]; then
        echo "No Maven found in the PATH. Now downloading+installing it to $MAVEN_HOME"
        cd "$GH_HOME"
        MVN_PACKAGE=apache-maven-3.0.5
        wget -O maven.zip http://www.eu.apache.org/dist/maven/maven-3/3.0.5/binaries/$MVN_PACKAGE-bin.zip
        unzip maven.zip
        mv $MVN_PACKAGE maven
        rm maven.zip
      fi
    fi
  fi
}

function packageCoreJar {
  if [ ! -f "$JAR" ]; then
    echo "## now building graphhopper jar: $JAR"
    echo "## using maven at $MAVEN_HOME"
    #mvn clean
    "$MAVEN_HOME/bin/mvn" -f "$GH_HOME/core/pom.xml" -DskipTests=true install assembly:single > /tmp/graphhopper-compile.log
    returncode=$?
    if [[ $returncode != 0 ]] ; then
        echo "## compilation failed"
        cat /tmp/graphhopper-compile.log
        exit $returncode
    fi      
  else
    echo "## existing jar found $JAR"
  fi
}

function prepareEclipse {
 ensureMaven   
 packageCoreJar
 cp core/target/graphhopper-*-android.jar android/libs/   
}


## now handle actions which do not take an OSM file
if [ "x$ACTION" = "xclean" ]; then
 rm -rf */target
 exit

elif [ "x$ACTION" = "xeclipse" ]; then
 prepareEclipse
 exit
 
elif [ "x$ACTION" = "xandroid" ]; then
 prepareEclipse
 "$MAVEN_HOME/bin/mvn" -f "$GH_HOME/android/pom.xml" install android:deploy android:run
 exit
fi

if [ "x$FILE" = "x" ]; then
  echo -e "no file specified? try \n$USAGE"
  exit
fi

# NAME = file without extension if any
NAME="${FILE%.*}"

if [ "x$FILE" == "x-" ]; then
   OSM_FILE=
elif [ ${FILE: -4} == ".osm" ]; then
   OSM_FILE=$FILE
elif [ ${FILE: -4} == ".pbf" ]; then
   OSM_FILE=$FILE
elif [ ${FILE: -7} == ".osm.gz" ]; then
   OSM_FILE=$FILE   
elif [ ${FILE: -3} == "-gh" ]; then
   OSM_FILE=$FILE
   NAME=${FILE%%???}
elif [ ${FILE: -4} == ".ghz" ]; then
   OSM_FILE=$FILE
   if [[ ! -d "$NAME-gh" ]]; then
      unzip $FILE -d $NAME-gh
   fi
else
   # no known end -> no import
   OSM_FILE=
fi

GRAPH=$NAME-gh
VERSION=`grep  "<name>" -A 1 pom.xml | grep version | cut -d'>' -f2 | cut -d'<' -f1`
JAR=core/target/graphhopper-$VERSION-jar-with-dependencies.jar

# file without path
TMP=$(basename "$FILE")
TMP="${TMP%.*}"
TMP="${TMP%.*}"


if [ "x$TMP" = "xunterfranken" ]; then
 LINK="http://download.geofabrik.de/openstreetmap/europe/germany/bayern/unterfranken.osm.bz2"
 JAVA_OPTS="-XX:PermSize=60m -XX:MaxPermSize=60m -Xmx200m -Xms200m -server" 
elif [ "x$TMP" = "xgermany" ]; then
 LINK=http://download.geofabrik.de/openstreetmap/europe/germany.osm.bz2

 # Info: for import we need a more memory than for just loading it
 JAVA_OPTS="-XX:PermSize=60m -XX:MaxPermSize=60m -Xmx1800m -Xms1800m -server"
else 
 LINK=`echo $NAME | tr '_' '/'`
 if [ "x$FILE" == "x-" ]; then
   LINK=
 elif [ ${FILE: -4} == ".osm" ]; then 
   LINK="http://download.geofabrik.de/$LINK-latest.osm.bz2"
 elif [ ${FILE: -4} == ".ghz" ]; then
   LINK="http://graphhopper.com/public/maps/0.1/$FILE"      
 elif [ ${FILE: -4} == ".pbf" ]; then
   LINK="http://download.geofabrik.de/$LINK-latest.osm.pbf"
 else
   # e.g. if directory ends on '-gh'
   LINK="http://download.geofabrik.de/$LINK-latest.osm.pbf"
 fi
 if [ "x$JAVA_OPTS" = "x" ]; then
  JAVA_OPTS="-XX:PermSize=60m -XX:MaxPermSize=60m -Xmx1000m -Xms1000m -server"
 fi
fi



ensureOsmXml
ensureMaven
packageCoreJar

echo "## now $ACTION. JAVA_OPTS=$JAVA_OPTS"

if [ "x$ACTION" = "xui" ] || [ "x$ACTION" = "xweb" ]; then
  export MAVEN_OPTS="$MAVEN_OPTS $JAVA_OPTS"
  if [ "x$JETTY_PORT" = "x" ]; then  
    JETTY_PORT=8989
  fi
  "$MAVEN_HOME/bin/mvn" -f "$GH_HOME/web/pom.xml" -Djetty.port=$JETTY_PORT -Djetty.reload=manual \
      -Dgraphhopper.config=$CONFIG \
      $GH_WEB_OPTS -Dgraphhopper.graph.location="$GRAPH" -Dgraphhopper.osmreader.osm="$OSM_FILE" \
      jetty:run


elif [ "x$ACTION" = "ximport" ]; then
 "$JAVA" $JAVA_OPTS -cp "$JAR" $GH_CLASS printVersion=true \
      config=$CONFIG \
      $GH_IMPORT_OPTS graph.location="$GRAPH" osmreader.osm="$OSM_FILE"


elif [ "x$ACTION" = "xtest" ]; then
 "$JAVA" $JAVA_OPTS -cp "$JAR" $GH_CLASS printVersion=true config=$CONFIG \
       graph.location="$GRAPH" osmreader.osm="$OSM_FILE" prepare.chShortcuts=false \
       graph.testIT=true

elif [ "x$ACTION" = "xtorture" ]; then
 "$JAVA" $JAVA_OPTS -cp "$JAR" com.graphhopper.util.QueryTorture $3 $4 $5 $6 $7 $8 $9

elif [ "x$ACTION" = "xminiui" ]; then
 "$MAVEN_HOME/bin/mvn" -f "$GH_HOME/tools/pom.xml" -DskipTests clean install assembly:single
 JAR=tools/target/graphhopper-tools-$VERSION-jar-with-dependencies.jar   
 "$JAVA" $JAVA_OPTS -cp "$JAR" com.graphhopper.ui.MiniGraphUI osmreader.osm="$OSM_FILE" printVersion=true config=$CONFIG \
              graph.location="$GRAPH"
       
elif [ "x$ACTION" = "xmeasurement" ]; then
<<<<<<< HEAD
 ARGS="graph.location=$GRAPH osmreader.osm=$OSM_FILE prepare.chShortcuts=fastest osmreader.acceptWay=car"
=======
 ARGS="config=$CONFIG graph.location=$GRAPH osmreader.osm=$OSM_FILE prepare.chShortcuts=fastest osmreader.acceptWay=CAR"
>>>>>>> 9a42711d
 echo -e "\ncreate graph via $ARGS, $JAR"
 START=$(date +%s)
 "$JAVA" $JAVA_OPTS -cp "$JAR" $GH_CLASS $ARGS prepare.doPrepare=false
 END=$(date +%s)
 IMPORT_TIME=$(($END - $START))

 function startMeasurement {
    COUNT=5000
    commit_info=`git log -n 1 --pretty=oneline`     
    echo -e "\nperform measurement via jar=> $JAR and ARGS=> $ARGS"
    "$JAVA" $JAVA_OPTS -cp "$JAR" com.graphhopper.util.Measurement $ARGS measurement.count=$COUNT measurement.location=$M_FILE_NAME \
            graph.importTime=$IMPORT_TIME measurement.gitinfo="$commit_info"
 }
 
 # use all <last_commits> versions starting from HEAD
 last_commits=$3
  
 if [ "x$last_commits" = "x" ]; then
   # use current version
   "$MAVEN_HOME/bin/mvn" -f "$GH_HOME/core/pom.xml" -DskipTests clean install assembly:single
   startMeasurement
   exit
 fi

 current_commit=`git log -n 1 --pretty=oneline | cut -d' ' -f1` 
 commits=$(git rev-list HEAD -n $last_commits)
 for commit in $commits; do
   git checkout $commit -q
   M_FILE_NAME=`git log -n 1 --pretty=oneline | grep -o "\ .*" |  tr " ,;" "_"`
   M_FILE_NAME="measurement$M_FILE_NAME.properties"
   echo -e "\nusing commit $commit and $M_FILE_NAME"
   
   "$MAVEN_HOME/bin/mvn" -f "$GH_HOME/core/pom.xml" -DskipTests clean install assembly:single
   startMeasurement
   echo -e "\nmeasurement.commit=$commit\n" >> $M_FILE_NAME
 done
 # revert checkout
 git checkout $current_commit
fi<|MERGE_RESOLUTION|>--- conflicted
+++ resolved
@@ -225,11 +225,7 @@
               graph.location="$GRAPH"
        
 elif [ "x$ACTION" = "xmeasurement" ]; then
-<<<<<<< HEAD
- ARGS="graph.location=$GRAPH osmreader.osm=$OSM_FILE prepare.chShortcuts=fastest osmreader.acceptWay=car"
-=======
  ARGS="config=$CONFIG graph.location=$GRAPH osmreader.osm=$OSM_FILE prepare.chShortcuts=fastest osmreader.acceptWay=CAR"
->>>>>>> 9a42711d
  echo -e "\ncreate graph via $ARGS, $JAR"
  START=$(date +%s)
  "$JAVA" $JAVA_OPTS -cp "$JAR" $GH_CLASS $ARGS prepare.doPrepare=false
